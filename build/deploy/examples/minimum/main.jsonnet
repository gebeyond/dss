local dss = import '../../../deploy/dss.libsonnet';
local metadataBase = import '../../../deploy/metadata_base.libsonnet';

// All VAR_* values below must be replaced with appropriate values; see
// dss/build/README.md for more information.

local metadata = metadataBase {
  namespace: 'VAR_NAMESPACE',
  clusterName: 'VAR_CLUSTER_CONTEXT',
  enable_istio: true,
  single_cluster: false,
  enableScd: false, // <-- This boolean value is VAR_ENABLE_SCD
  cockroach+: {
    hostnameSuffix: 'VAR_CRDB_HOSTNAME_SUFFIX',
    locality: 'VAR_CRDB_LOCALITY',
    nodeIPs: ['VAR_CRDB_NODE_IP1', 'VAR_CRDB_NODE_IP2', 'VAR_CRDB_NODE_IP3'],
    shouldInit: false, // <-- This boolean value is VAR_SHOULD_INIT
    JoinExisting: ['VAR_CRDB_EXTERNAL_NODE1', 'VAR_CRDB_EXTERNAL_NODE1', 'VAR_CRDB_EXTERNAL_NODE1' ],
  },
  gateway+: {
    ipName: 'VAR_INGRESS_NAME',
    image: 'VAR_DOCKER_IMAGE_NAME',
    hostname: 'VAR_APP_HOSTNAME',
  },
  backend+: {
    image: 'VAR_DOCKER_IMAGE_NAME',
    pubKeys: ['VAR_PUBLIC_KEY_PEM_PATH'],
    jwksEndpoint: 'VAR_JWKS_ENDPOINT',
    jwksKeyIds: ['VAR_JWKS_KEY_ID'],
  },
  schema_manager+: {
<<<<<<< HEAD
    image: 'VAR_SCHEMA_MANAGER_IMAGE_NAME',
    desired_rid_db_version: 'v3.0.0',
    desired_scd_db_version: 'v1.0.0',
=======
    image: 'your_schema_manager_image_name',
    desired_rid_db_version: 'v3.1.0'
>>>>>>> 238496e3
  },
};

dss.all(metadata)<|MERGE_RESOLUTION|>--- conflicted
+++ resolved
@@ -29,14 +29,9 @@
     jwksKeyIds: ['VAR_JWKS_KEY_ID'],
   },
   schema_manager+: {
-<<<<<<< HEAD
     image: 'VAR_SCHEMA_MANAGER_IMAGE_NAME',
-    desired_rid_db_version: 'v3.0.0',
+    desired_rid_db_version: 'v3.1.0',
     desired_scd_db_version: 'v1.0.0',
-=======
-    image: 'your_schema_manager_image_name',
-    desired_rid_db_version: 'v3.1.0'
->>>>>>> 238496e3
   },
 };
 
