package main

import (
	"context"
	"flag"
	"fmt"
	"net"
	"net/url"
	"strconv"
	"strings"
	"time"

	"cloud.google.com/go/profiler"
	"github.com/interuss/dss/pkg/api/v1/auxpb"
	"github.com/interuss/dss/pkg/api/v1/ridpb"
	"github.com/interuss/dss/pkg/api/v1/scdpb"
	"github.com/interuss/dss/pkg/auth"
	aux "github.com/interuss/dss/pkg/aux_"
	"github.com/interuss/dss/pkg/build"
	"github.com/interuss/dss/pkg/cockroach"
	uss_errors "github.com/interuss/dss/pkg/errors"
	"github.com/interuss/dss/pkg/logging"
	application "github.com/interuss/dss/pkg/rid/application"
	rid "github.com/interuss/dss/pkg/rid/server"
	ridc "github.com/interuss/dss/pkg/rid/store/cockroach"
	"github.com/interuss/dss/pkg/scd"
	scdc "github.com/interuss/dss/pkg/scd/store/cockroach"
	"github.com/interuss/dss/pkg/validations"
	"golang.org/x/mod/semver"

	grpc_middleware "github.com/grpc-ecosystem/go-grpc-middleware"
	"go.uber.org/zap"
	"google.golang.org/grpc"
	"google.golang.org/grpc/reflection"
)

const (
<<<<<<< HEAD
	// The code at this version requires a major schema version equal to 3.
	RequiredMajorSchemaVersion = "v3"
=======
	// The code at this version requires a major schema version equal to this
	// value.
	RidRequiredMajorSchemaVersion = "v3"

	// The code at this version requires a major schema version equal to this
	// value.
	ScdRequiredMajorSchemaVersion = "v1"
>>>>>>> 2ef71dc2
)

var (
	address           = flag.String("addr", ":8081", "address")
	pkFile            = flag.String("public_key_files", "", "Path to public Keys to use for JWT decoding, separated by commas.")
	jwksEndpoint      = flag.String("jwks_endpoint", "", "URL pointing to an endpoint serving JWKS")
	jwksKeyIDs        = flag.String("jwks_key_ids", "", "IDs of a set of key in a JWKS, separated by commas")
	keyRefreshTimeout = flag.Duration("key_refresh_timeout", 1*time.Minute, "Timeout for refreshing keys for JWT verification")
	timeout           = flag.Duration("server timeout", 10*time.Second, "Default timeout for server calls")
	reflectAPI        = flag.Bool("reflect_api", false, "Whether to reflect the API.")
	logFormat         = flag.String("log_format", logging.DefaultFormat, "The log format in {json, console}")
	logLevel          = flag.String("log_level", logging.DefaultLevel.String(), "The log level")
	dumpRequests      = flag.Bool("dump_requests", false, "Log request and response protos")
	profServiceName   = flag.String("gcp_prof_service_name", "", "Service name for the Go profiler")
	enableSCD         = flag.Bool("enable_scd", false, "Enables the Strategic Conflict Detection API")
	locality          = flag.String("locality", "", "self-identification string used as CRDB table writer column")

	cockroachParams = struct {
		host            *string
		port            *int
		sslMode         *string
		sslDir          *string
		user            *string
		applicationName *string
	}{
		host:            flag.String("cockroach_host", "", "cockroach host to connect to"),
		port:            flag.Int("cockroach_port", 26257, "cockroach port to connect to"),
		sslMode:         flag.String("cockroach_ssl_mode", "disable", "cockroach sslmode"),
		user:            flag.String("cockroach_user", "root", "cockroach user to authenticate as"),
		sslDir:          flag.String("cockroach_ssl_dir", "", "directory to ssl certificates. Must contain files: ca.crt, client.<user>.crt, client.<user>.key"),
		applicationName: flag.String("cockroach_application_name", "dss", "application name for tagging the connection to cockroach"),
	}

	jwtAudiences = flag.String("accepted_jwt_audiences", "", "comma-separated acceptable JWT `aud` claims")
)

func MustSupportRidSchema(ctx context.Context, store *ridc.Store) {
	logger := logging.WithValuesFromContext(ctx, logging.Logger)

	vs, err := store.GetVersion(ctx)
	if err != nil {
		logger.Panic("Failed to get database schema version for remote ID",
			zap.Error(err))
	}
	if vs == "v0.0.0" {
		logger.Panic("Remote ID database has not been bootstrapped with Schema Manager, Please check https://github.com/interuss/dss/tree/master/build#updgrading-database-schemas")
	}

	if RidRequiredMajorSchemaVersion != semver.Major(vs) {
		logger.Panic(fmt.Sprintf("unsupported schema version for remote ID! Got %s, requires major version of %s.", vs, RidRequiredMajorSchemaVersion))
	}
}

func MustSupportScdSchema(ctx context.Context, store *scdc.Store) {
	logger := logging.WithValuesFromContext(ctx, logging.Logger)

	vs, err := store.GetVersion(ctx)
	if err != nil {
		logger.Panic("Failed to get database schema version for strategic conflict detection",
			zap.Error(err))
	}
	if vs == "v0.0.0" {
		logger.Panic("Strategic conflict detection database has not been bootstrapped with Schema Manager, Please check https://github.com/interuss/dss/tree/master/build#updgrading-database-schemas")
	}

	if ScdRequiredMajorSchemaVersion != semver.Major(vs) {
		logger.Panic(fmt.Sprintf("unsupported schema version for strategic conflict detection! Got %s, requires major version of %s.", vs, ScdRequiredMajorSchemaVersion))
	}
}

func ConnectTo(dbName string) (*cockroach.DB, error) {
	uriParams := map[string]string{
		"host":             *cockroachParams.host,
		"port":             strconv.Itoa(*cockroachParams.port),
		"user":             *cockroachParams.user,
		"ssl_mode":         *cockroachParams.sslMode,
		"ssl_dir":          *cockroachParams.sslDir,
		"application_name": *cockroachParams.applicationName,
		"db_name":          dbName,
	}
	uri, err := cockroach.BuildURI(uriParams)
	if err != nil {
		return nil, err
	}
	return cockroach.Dial(uri)
}

// RunGRPCServer starts the example gRPC service.
// "network" and "address" are passed to net.Listen.
func RunGRPCServer(ctx context.Context, address string) error {
	logger := logging.WithValuesFromContext(ctx, logging.Logger)

	if len(*jwtAudiences) == 0 {
		// TODO: Make this flag required once all parties can set audiences
		// correctly.
		logger.Warn("missing required --accepted_jwt_audiences")
	}

	l, err := net.Listen("tcp", address)
	if err != nil {
		return err
	}
	defer func() {
		if err := l.Close(); err != nil {
			logger.Error("Failed to close listener", zap.String("address", address), zap.Error(err))
		}
	}()

	var (
		ridServer *rid.Server
		scdServer *scd.Server
		auxServer = &aux.Server{}
	)

	// Initialize remote ID

	ridCrdb, err := ConnectTo(ridc.DatabaseName)
	if err != nil {
		logger.Panic("Failed to connect to remote ID database; verify your database configuration is current with https://github.com/interuss/dss/tree/master/build#updgrading-database-schemas", zap.Error(err))
	}
	ridStore := ridc.NewStore(ridCrdb, logger)

	MustSupportRidSchema(ctx, ridStore)

	ridServer = &rid.Server{
		App:     application.NewFromTransactor(ridStore, logger),
		Timeout: *timeout,
	}
	scopesValidators := auth.MergeOperationsAndScopesValidators(
		rid.AuthScopes(), auxServer.AuthScopes(),
	)

<<<<<<< HEAD
	var (
		dssServer = &rid.Server{
			App:     application.NewFromTransactor(store, logger),
			Timeout: *timeout,
=======
	// Initialize strategic conflict detection

	if *enableSCD {
		scdCrdb, err := ConnectTo(scdc.DatabaseName)
		if err != nil {
			logger.Panic("Failed to connect to strategic conflict detection database; verify your database configuration is current with https://github.com/interuss/dss/tree/master/build#updgrading-database-schemas", zap.Error(err))
>>>>>>> 2ef71dc2
		}
		scdStore := scdc.NewStore(scdCrdb, logger)

		MustSupportScdSchema(ctx, scdStore)

		scdServer = &scd.Server{
			Store:   scdStore,
			Timeout: *timeout,
		}
		scopesValidators = auth.MergeOperationsAndScopesValidators(
			scopesValidators, scdServer.AuthScopes(),
		)
	}

<<<<<<< HEAD
	MustSupportSchema(ctx, store)
=======
	// Initialize access token validation
>>>>>>> 2ef71dc2

	var keyResolver auth.KeyResolver
	switch {
	case *pkFile != "":
		keyResolver = &auth.FromFileKeyResolver{
			KeyFiles: strings.Split(*pkFile, ","),
		}
	case *jwksEndpoint != "" && *jwksKeyIDs != "":
		u, err := url.Parse(*jwksEndpoint)
		if err != nil {
			return err
		}

		keyResolver = &auth.JWKSResolver{
			Endpoint: u,
			KeyIDs:   strings.Split(*jwksKeyIDs, ","),
		}
	default:
		logger.Warn("operating without authorizing interceptor")
	}

	authorizer, err := auth.NewRSAAuthorizer(
		ctx, auth.Configuration{
			KeyResolver:       keyResolver,
			KeyRefreshTimeout: *keyRefreshTimeout,
			ScopesValidators:  scopesValidators,
			AcceptedAudiences: strings.Split(*jwtAudiences, ","),
		},
	)
	if err != nil {
		return err
	}

	// Set up server functionality

	interceptors := []grpc.UnaryServerInterceptor{
		uss_errors.Interceptor(logger),
		logging.Interceptor(logger),
		authorizer.AuthInterceptor,
		validations.ValidationInterceptor,
	}
	if *dumpRequests {
		interceptors = append(interceptors, logging.DumpRequestResponseInterceptor(logger))
	}

	s := grpc.NewServer(grpc_middleware.WithUnaryServerChain(interceptors...))
	if err != nil {
		return err
	}
	if *reflectAPI {
		reflection.Register(s)
	}

	ridpb.RegisterDiscoveryAndSynchronizationServiceServer(s, ridServer)
	auxpb.RegisterDSSAuxServiceServer(s, auxServer)
	if *enableSCD {
		logger.Info("config", zap.Any("scd", "enabled"))
		scdpb.RegisterUTMAPIUSSDSSAndUSSUSSServiceServer(s, scdServer)
	}
	logger.Info("build", zap.Any("description", build.Describe()))

	go func() {
		defer s.GracefulStop()
		<-ctx.Done()
	}()
	return s.Serve(l)
}

func main() {
	flag.Parse()

	if err := logging.Configure(*logLevel, *logFormat); err != nil {
		panic(err)
	}

	var (
		ctx    = context.Background()
		logger = logging.WithValuesFromContext(ctx, logging.Logger)
	)
	if *profServiceName != "" {
		err := profiler.Start(profiler.Config{
			Service: *profServiceName})
		if err != nil {
			logger.Panic("Failed to start the profiler ", zap.Error(err))
		}
	}

	if err := RunGRPCServer(ctx, *address); err != nil {
		logger.Panic("Failed to execute service", zap.Error(err))
	}

	logger.Info("locality: " + *locality)
	logger.Info("Shutting down gracefully")
}<|MERGE_RESOLUTION|>--- conflicted
+++ resolved
@@ -35,10 +35,6 @@
 )
 
 const (
-<<<<<<< HEAD
-	// The code at this version requires a major schema version equal to 3.
-	RequiredMajorSchemaVersion = "v3"
-=======
 	// The code at this version requires a major schema version equal to this
 	// value.
 	RidRequiredMajorSchemaVersion = "v3"
@@ -46,7 +42,6 @@
 	// The code at this version requires a major schema version equal to this
 	// value.
 	ScdRequiredMajorSchemaVersion = "v1"
->>>>>>> 2ef71dc2
 )
 
 var (
@@ -179,19 +174,12 @@
 		rid.AuthScopes(), auxServer.AuthScopes(),
 	)
 
-<<<<<<< HEAD
-	var (
-		dssServer = &rid.Server{
-			App:     application.NewFromTransactor(store, logger),
-			Timeout: *timeout,
-=======
 	// Initialize strategic conflict detection
 
 	if *enableSCD {
 		scdCrdb, err := ConnectTo(scdc.DatabaseName)
 		if err != nil {
 			logger.Panic("Failed to connect to strategic conflict detection database; verify your database configuration is current with https://github.com/interuss/dss/tree/master/build#updgrading-database-schemas", zap.Error(err))
->>>>>>> 2ef71dc2
 		}
 		scdStore := scdc.NewStore(scdCrdb, logger)
 
@@ -206,11 +194,7 @@
 		)
 	}
 
-<<<<<<< HEAD
-	MustSupportSchema(ctx, store)
-=======
 	// Initialize access token validation
->>>>>>> 2ef71dc2
 
 	var keyResolver auth.KeyResolver
 	switch {
