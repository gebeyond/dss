--- conflicted
+++ resolved
@@ -70,91 +70,8 @@
 	return s.db.Close()
 }
 
-<<<<<<< HEAD
-// Bootstrap bootstraps the underlying database with required tables.
-//
-// TODO: We should handle database migrations properly, but bootstrap both us
-// *and* the database with this manual approach here.
-func (s *Store) Bootstrap(ctx context.Context) error {
-	const query = `
-	CREATE TABLE IF NOT EXISTS scd_subscriptions (
-		id UUID PRIMARY KEY,
-		owner STRING NOT NULL,
-		version INT4 NOT NULL DEFAULT 0,
-		url STRING NOT NULL,
-		notification_index INT4 DEFAULT 0,
-		notify_for_operations BOOL DEFAULT false,
-		notify_for_constraints BOOL DEFAULT false,
-		implicit BOOL DEFAULT false,
-		starts_at TIMESTAMPTZ,
-		ends_at TIMESTAMPTZ,
-		updated_at TIMESTAMPTZ NOT NULL,
-		INDEX owner_idx (owner),
-		INDEX starts_at_idx (starts_at),
-		INDEX ends_at_idx (ends_at),
-		CHECK (starts_at IS NULL OR ends_at IS NULL OR starts_at < ends_at),
-		CHECK (notify_for_operations OR notify_for_constraints)
-	);
-	CREATE TABLE IF NOT EXISTS scd_cells_subscriptions (
-		cell_id INT64 NOT NULL,
-		cell_level INT CHECK (cell_level BETWEEN 0 and 30),
-		subscription_id UUID NOT NULL REFERENCES scd_subscriptions (id) ON DELETE CASCADE,
-		PRIMARY KEY (cell_id, subscription_id),
-		INDEX cell_id_idx (cell_id),
-		INDEX subscription_id_idx (subscription_id)
-	);
-	CREATE TABLE IF NOT EXISTS scd_operations (
-		id UUID PRIMARY KEY,
-		owner STRING NOT NULL,
-		version INT4 NOT NULL DEFAULT 0,
-		url STRING NOT NULL,
-		altitude_lower REAL,
-		altitude_upper REAL,
-		starts_at TIMESTAMPTZ,
-		ends_at TIMESTAMPTZ,
-		subscription_id UUID NOT NULL REFERENCES scd_subscriptions(id) ON DELETE CASCADE,
-		updated_at TIMESTAMPTZ NOT NULL,
-		INDEX owner_idx (owner),
-		INDEX altitude_lower_idx (altitude_lower),
-		INDEX altitude_upper_idx (altitude_upper),
-		INDEX starts_at_idx (starts_at),
-		INDEX ends_at_idx (ends_at),
-		INDEX updated_at_idx (updated_at),
-		INDEX subscription_id_idx (subscription_id),
-		CHECK (starts_at IS NULL OR ends_at IS NULL OR starts_at < ends_at)
-	);
-	CREATE TABLE IF NOT EXISTS scd_cells_operations (
-		cell_id INT64 NOT NULL,
-		cell_level INT CHECK (cell_level BETWEEN 0 and 30),
-		operation_id UUID NOT NULL REFERENCES scd_operations (id) ON DELETE CASCADE,
-		PRIMARY KEY (cell_id, operation_id),
-		INDEX cell_id_idx (cell_id),
-		INDEX operation_id_idx (operation_id)
-	);
-	CREATE TABLE IF NOT EXISTS scd_constraints (
-		id UUID PRIMARY KEY,
-		owner STRING NOT NULL,
-		version INT4 NOT NULL DEFAULT 0,
-		url STRING NOT NULL,
-		altitude_lower REAL,
-		altitude_upper REAL,
-		starts_at TIMESTAMPTZ,
-		ends_at TIMESTAMPTZ,
-		updated_at TIMESTAMPTZ NOT NULL,
-    cells INT64[] NOT NULL CHECK (array_length(cells, 1) IS NOT NULL),
-		INVERTED INDEX cells_idx (cells),
-		INDEX owner_idx (owner),
-		INDEX starts_at_idx (starts_at),
-		INDEX ends_at_idx (ends_at),
-		CHECK (starts_at IS NULL OR ends_at IS NULL OR starts_at < ends_at)
-	);
-	`
-	_, err := s.db.ExecContext(ctx, query)
-	return err
-=======
 // GetVersion returns the Version string for the Database.
 // If the DB was is not bootstrapped using the schema manager we throw and error
 func (s *Store) GetVersion(ctx context.Context) (string, error) {
 	return cockroach.GetVersion(ctx, s.db, DatabaseName)
->>>>>>> 2ef71dc2
 }