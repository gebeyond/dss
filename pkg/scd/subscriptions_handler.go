package scd

import (
	"context"
	"fmt"

	"github.com/dpjacques/clockwork"
	"github.com/golang/geo/s2"
	"github.com/interuss/dss/pkg/api/v1/scdpb"
	"github.com/interuss/dss/pkg/auth"
	dsserr "github.com/interuss/dss/pkg/errors"
	dssmodels "github.com/interuss/dss/pkg/models"
	scdmodels "github.com/interuss/dss/pkg/scd/models"
	"github.com/interuss/dss/pkg/scd/repos"
)

var (
	DefaultClock = clockwork.NewRealClock()
)

// PutSubscription creates a single subscription.
func (a *Server) PutSubscription(ctx context.Context, req *scdpb.PutSubscriptionRequest) (*scdpb.PutSubscriptionResponse, error) {
	// Retrieve Subscription ID
	id := scdmodels.ID(req.GetSubscriptionid())
	if id.Empty() {
		return nil, dsserr.BadRequest("missing Subscription ID")
	}

	// Retrieve ID of client making call
	owner, ok := auth.OwnerFromContext(ctx)
	if !ok {
		return nil, dsserr.PermissionDenied("missing owner from context")
	}

	var (
		params = req.GetParams()
	)

	// Parse extents
	extents, err := dssmodels.Volume4DFromSCDProto(params.GetExtents())
	if err != nil {
		return nil, dsserr.BadRequest(fmt.Sprintf("unable to parse extents: %s", err))
	}

	// Construct requested Subscription model
	cells, err := extents.CalculateSpatialCovering()
	switch err {
	case nil, dssmodels.ErrMissingSpatialVolume, dssmodels.ErrMissingFootprint:
		// All good, let's go ahead.
	default:
		return nil, dssErrorOfAreaError(err)
	}

	subreq := &scdmodels.Subscription{
		ID:      id,
		Owner:   owner,
		Version: scdmodels.Version(params.OldVersion),

		StartTime:  extents.StartTime,
		EndTime:    extents.EndTime,
		AltitudeLo: extents.SpatialVolume.AltitudeLo,
		AltitudeHi: extents.SpatialVolume.AltitudeHi,
		Cells:      cells,

		BaseURL:              params.UssBaseUrl,
		NotifyForOperations:  params.NotifyForOperations,
		NotifyForConstraints: params.NotifyForConstraints,
	}

	// Validate requested Subscription
	if !subreq.NotifyForOperations && !subreq.NotifyForConstraints {
		return nil, dsserr.BadRequest("no notification triggers requested for Subscription")
	}

	// Validate and perhaps correct StartTime and EndTime.
	if err := subreq.AdjustTimeRange(DefaultClock.Now(), subreq); err != nil {
		return nil, err
	}

	var result *scdpb.PutSubscriptionResponse
	action := func(ctx context.Context, r repos.Repository) (err error) {
		// Check existing Subscription (if any)
		old, err := r.GetSubscription(ctx, subreq.ID)
		if err != nil {
			return err
		}

		if old == nil {
			// There is no previous Subscription (this is a creation attempt)
			if !subreq.Version.Empty() {
				// The user wants to update an existing Subscription, but one wasn't found.
				return dsserr.NotFound(subreq.ID.String())
			}
		} else {
			// There is a previous Subscription (this is an update attempt)
			switch {
			case subreq.Version.Empty():
				// The user wants to create a new Subscription but it already exists.
				return dsserr.AlreadyExists(subreq.ID.String())
			case !subreq.Version.Matches(old.Version):
				// The user wants to update a Subscription but the version doesn't match.
				return dsserr.VersionMismatch("old version")
			case old.Owner != subreq.Owner:
				return dsserr.PermissionDenied(fmt.Sprintf("Subscription is owned by %s", old.Owner))
			}

			// TODO: validate against DependentOperations when available
		}

		// Store Subscription model
		sub, err := r.UpsertSubscription(ctx, subreq)
		if err != nil {
			return err
		}
		if sub == nil {
			return dsserr.Internal(fmt.Sprintf("UpsertSubscription returned no Subscription for ID: %s", id))
		}

		// Find relevant Operations
		var relevantOperations []*scdmodels.Operation
		if len(sub.Cells) > 0 {
			ops, err := r.SearchOperations(ctx, &dssmodels.Volume4D{
				StartTime: sub.StartTime,
				EndTime:   sub.EndTime,
				SpatialVolume: &dssmodels.Volume3D{
					AltitudeLo: sub.AltitudeLo,
					AltitudeHi: sub.AltitudeHi,
					Footprint: dssmodels.GeometryFunc(func() (s2.CellUnion, error) {
						return sub.Cells, nil
					}),
				},
			})
			if err != nil {
				return err
			}
			relevantOperations = ops
		}

		// Convert Subscription to proto
		p, err := sub.ToProto()
		if err != nil {
			return dsserr.Internal(err.Error())
		}
		result = &scdpb.PutSubscriptionResponse{
			Subscription: p,
		}
<<<<<<< HEAD

		if sub.NotifyForOperations {
			// Attach Operations to response
			for _, op := range ops {
				if op.Owner != owner {
					op.OVN = scdmodels.OVN("")
				}
				pop, _ := op.ToProto()
				result.Operations = append(result.Operations, pop)
			}
		}

		if sub.NotifyForConstraints {
			// Query relevant Constraints
			constraints, err := r.SearchConstraints(ctx, extents)
			if err != nil {
				return err
			}

			// Attach Constraints to response
			for _, constraint := range constraints {
				p, err := constraint.ToProto()
				if err != nil {
					return err
				}
				if constraint.Owner != owner {
					p.Ovn = ""
				}
				result.Constraints = append(result.Constraints, p)
=======
		for _, op := range relevantOperations {
			if op.Owner != owner {
				op.OVN = scdmodels.OVN("")
>>>>>>> 27ade9c3
			}
		}

		return nil
	}

	err = a.Store.Transact(ctx, action)
	if err != nil {
		// TODO: wrap err in dss.Internal?
		return nil, err
	}

	// Return response to client
	return result, nil
}

// GetSubscription returns a single subscription for the given ID.
func (a *Server) GetSubscription(ctx context.Context, req *scdpb.GetSubscriptionRequest) (*scdpb.GetSubscriptionResponse, error) {
	// Retrieve Subscription ID
	id := scdmodels.ID(req.GetSubscriptionid())
	if id.Empty() {
		return nil, dsserr.BadRequest("missing Subscription ID")
	}

	// Retrieve ID of client making call
	owner, ok := auth.OwnerFromContext(ctx)
	if !ok {
		return nil, dsserr.PermissionDenied("missing owner from context")
	}

	var response *scdpb.GetSubscriptionResponse
	action := func(ctx context.Context, r repos.Repository) (err error) {
		// Get Subscription from Store
		sub, err := r.GetSubscription(ctx, id)
		if err != nil {
			return err
		}
		if sub == nil {
			return dsserr.NotFound(id.String())
		}

		// Check if the client is authorized to view this Subscription
		if owner != sub.Owner {
			return dsserr.PermissionDenied("Subscription owned by a different client")
		}

		// Convert Subscription to proto
		p, err := sub.ToProto()
		if err != nil {
			return dsserr.Internal("unable to convert Subscription to proto")
		}

		// Return response to client
		response = &scdpb.GetSubscriptionResponse{
			Subscription: p,
		}

		return nil
	}

	err := a.Store.Transact(ctx, action)
	if err != nil {
		// TODO: wrap err in dss.Internal?
		return nil, err
	}

	return response, nil
}

// QuerySubscriptions queries existing subscriptions in the given bounds.
func (a *Server) QuerySubscriptions(ctx context.Context, req *scdpb.QuerySubscriptionsRequest) (*scdpb.SearchSubscriptionsResponse, error) {
	// Retrieve the area of interest parameter
	aoi := req.GetParams().AreaOfInterest
	if aoi == nil {
		return nil, dsserr.BadRequest("missing area_of_interest")
	}

	// Parse area of interest to common Volume4D
	vol4, err := dssmodels.Volume4DFromSCDProto(aoi)
	if err != nil {
		return nil, dsserr.Internal("failed to convert to internal geometry model")
	}

	// Retrieve ID of client making call
	owner, ok := auth.OwnerFromContext(ctx)
	if !ok {
		return nil, dsserr.PermissionDenied("missing owner from context")
	}

	var response *scdpb.SearchSubscriptionsResponse
	action := func(ctx context.Context, r repos.Repository) (err error) {
		// Perform search query on Store
		subs, err := r.SearchSubscriptions(ctx, vol4)
		if err != nil {
			return err
		}

		// Return response to client
		response = &scdpb.SearchSubscriptionsResponse{}
		for _, sub := range subs {
			if sub.Owner == owner {
				p, err := sub.ToProto()
				if err != nil {
					return dsserr.Internal("error converting Subscription model to proto")
				}
				response.Subscriptions = append(response.Subscriptions, p)
			}
		}

		return nil
	}

	err = a.Store.Transact(ctx, action)
	if err != nil {
		// TODO: wrap err in dss.Internal?
		return nil, err
	}

	return response, nil
}

// DeleteSubscription deletes a single subscription for a given ID at the
// specified version.
func (a *Server) DeleteSubscription(ctx context.Context, req *scdpb.DeleteSubscriptionRequest) (*scdpb.DeleteSubscriptionResponse, error) {
	// Retrieve Subscription ID
	id := scdmodels.ID(req.GetSubscriptionid())
	if id.Empty() {
		return nil, dsserr.BadRequest("missing Subscription ID")
	}

	// Retrieve ID of client making call
	owner, ok := auth.OwnerFromContext(ctx)
	if !ok {
		return nil, dsserr.PermissionDenied("missing owner from context")
	}

	var response *scdpb.DeleteSubscriptionResponse
	action := func(ctx context.Context, r repos.Repository) (err error) {
		// Check to make sure it's ok to delete this Subscription
		old, err := r.GetSubscription(ctx, id)
		switch {
		case err != nil:
			return err
		case old == nil: // Return a 404 here.
			return dsserr.NotFound(id.String())
		case old.Owner != owner:
			return dsserr.PermissionDenied(fmt.Sprintf("Subscription is owned by %s", old.Owner))
		}

		// Delete Subscription in Store
		err = r.DeleteSubscription(ctx, id)
		if err != nil {
			return err
		}

		// Convert deleted Subscription to proto
		p, err := old.ToProto()
		if err != nil {
			return dsserr.Internal("error converting Subscription model to proto")
		}

		// Create response for client
		response = &scdpb.DeleteSubscriptionResponse{
			Subscription: p,
		}

		return nil
	}

	err := a.Store.Transact(ctx, action)
	if err != nil {
		// TODO: wrap err in dss.Internal?
		return nil, err
	}

	return response, nil
}<|MERGE_RESOLUTION|>--- conflicted
+++ resolved
@@ -144,11 +144,10 @@
 		result = &scdpb.PutSubscriptionResponse{
 			Subscription: p,
 		}
-<<<<<<< HEAD
 
 		if sub.NotifyForOperations {
 			// Attach Operations to response
-			for _, op := range ops {
+			for _, op := range relevantOperations {
 				if op.Owner != owner {
 					op.OVN = scdmodels.OVN("")
 				}
@@ -174,11 +173,6 @@
 					p.Ovn = ""
 				}
 				result.Constraints = append(result.Constraints, p)
-=======
-		for _, op := range relevantOperations {
-			if op.Owner != owner {
-				op.OVN = scdmodels.OVN("")
->>>>>>> 27ade9c3
 			}
 		}
 
